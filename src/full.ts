import * as yargs from "yargs";
import clean from "./clean";
import getDefinitelyTyped from "./get-definitely-typed";
import parseDefinitions from "./parse-definitions";
import checkParseResults from "./check-parse-results";
import calculateVersions from "./calculate-versions";
import generatePackages from "./generate-packages";
import createSearchIndex from "./create-search-index";
import publishPackages from "./publish-packages";
import uploadBlobs from "./upload-blobs";
<<<<<<< HEAD
import NpmClient from "./lib/npm-client";
import { currentTimeStamp } from "./lib/util";

if (!module.parent) {
	const dry = !!yargs.argv.dry;
	NpmClient.create()
		.then(client => full(client, dry, currentTimeStamp())
		.then(() => console.log("Done!")))
		.catch(console.error);
=======
import { currentTimeStamp, done } from "./lib/util";

if (!module.parent) {
	const dry = !!yargs.argv.dry;
	done(full(dry, currentTimeStamp()));
>>>>>>> 5ae460d5
}

export default async function full(client: NpmClient, dry: boolean, timeStamp: string): Promise<void> {
	await clean();
	await getDefinitelyTyped();
	await parseDefinitions();
	checkParseResults();
	await calculateVersions(/*forceUpdate*/ false);
	await generatePackages();
	await createSearchIndex(/*skipDownloads*/ false);
	await publishPackages(client, dry);
	if (!dry) {
		await uploadBlobs(timeStamp);
	}
}<|MERGE_RESOLUTION|>--- conflicted
+++ resolved
@@ -8,23 +8,13 @@
 import createSearchIndex from "./create-search-index";
 import publishPackages from "./publish-packages";
 import uploadBlobs from "./upload-blobs";
-<<<<<<< HEAD
 import NpmClient from "./lib/npm-client";
-import { currentTimeStamp } from "./lib/util";
-
-if (!module.parent) {
-	const dry = !!yargs.argv.dry;
-	NpmClient.create()
-		.then(client => full(client, dry, currentTimeStamp())
-		.then(() => console.log("Done!")))
-		.catch(console.error);
-=======
 import { currentTimeStamp, done } from "./lib/util";
 
 if (!module.parent) {
 	const dry = !!yargs.argv.dry;
-	done(full(dry, currentTimeStamp()));
->>>>>>> 5ae460d5
+	done(NpmClient.create()
+		.then(client => full(client, dry, currentTimeStamp())));
 }
 
 export default async function full(client: NpmClient, dry: boolean, timeStamp: string): Promise<void> {
